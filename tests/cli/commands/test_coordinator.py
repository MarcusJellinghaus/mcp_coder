"""Tests for coordinator CLI command."""

import argparse
import json
import logging
import tempfile
from datetime import datetime, timedelta
from pathlib import Path
from typing import Any, Dict, List, Optional
from unittest.mock import MagicMock, Mock, patch

import pytest

from mcp_coder.cli.commands.coordinator import (
    DEFAULT_TEST_COMMAND,
    DEFAULT_TEST_COMMAND_WINDOWS,
    CacheData,
    _filter_eligible_issues,
    _get_cache_file_path,
    _load_cache_file,
    _log_stale_cache_entries,
    _save_cache_file,
    _update_issue_labels_in_cache,
    dispatch_workflow,
    execute_coordinator_run,
    execute_coordinator_test,
    format_job_output,
    get_cache_refresh_minutes,
    get_cached_eligible_issues,
    get_eligible_issues,
    get_jenkins_credentials,
    load_repo_config,
    validate_repo_config,
)
from mcp_coder.utils.github_operations.issue_branch_manager import (
    IssueBranchManager,
)
from mcp_coder.utils.github_operations.issue_manager import IssueData
from mcp_coder.utils.jenkins_operations.models import JobStatus


class TestLoadRepoConfig:
    """Tests for load_repo_config function."""

    @patch("mcp_coder.cli.commands.coordinator.get_config_value")
    def test_load_repo_config_success(self, mock_get_config: MagicMock) -> None:
        """Test successful loading of repository configuration."""

        # Setup
        def config_side_effect(section: str, key: str) -> str | None:
            config_map = {
                (
                    "coordinator.repos.mcp_coder",
                    "repo_url",
                ): "https://github.com/user/repo.git",
                (
                    "coordinator.repos.mcp_coder",
                    "executor_job_path",
                ): "Folder/job-name",
                ("coordinator.repos.mcp_coder", "github_credentials_id"): "github-pat",
                ("coordinator.repos.mcp_coder", "executor_os"): None,
            }
            return config_map.get((section, key))

        mock_get_config.side_effect = config_side_effect

        # Execute
        result = load_repo_config("mcp_coder")

        # Verify
        assert result is not None
        assert result["repo_url"] == "https://github.com/user/repo.git"
        assert result["executor_job_path"] == "Folder/job-name"
        assert result["github_credentials_id"] == "github-pat"
        assert result["executor_os"] == "linux"  # Default

    @patch("mcp_coder.cli.commands.coordinator.get_config_value")
    def test_load_repo_config_missing_repo(self, mock_get_config: MagicMock) -> None:
        """Test that missing repository returns dict with None values."""
        # Setup - return None for all keys
        mock_get_config.return_value = None

        # Execute
        result = load_repo_config("nonexistent_repo")

        # Verify - returns dict with None values
        assert result is not None
        assert result["repo_url"] is None
        assert result["executor_job_path"] is None
        assert result["github_credentials_id"] is None
        assert result["executor_os"] == "linux"  # Default

    @patch("mcp_coder.cli.commands.coordinator.get_config_value")
    def test_load_repo_config_defaults_executor_os(
        self, mock_get_config: MagicMock
    ) -> None:
        """Test executor_os defaults to 'linux' when not specified."""

        # Setup
        def config_side_effect(section: str, key: str) -> str | None:
            config_map = {
                (
                    "coordinator.repos.test_repo",
                    "repo_url",
                ): "https://github.com/test/repo.git",
                (
                    "coordinator.repos.test_repo",
                    "executor_job_path",
                ): "Tests/test",
                (
                    "coordinator.repos.test_repo",
                    "github_credentials_id",
                ): "cred-id",
                (
                    "coordinator.repos.test_repo",
                    "executor_os",
                ): None,  # Not in config
            }
            return config_map.get((section, key))

        mock_get_config.side_effect = config_side_effect

        # Execute
        config = load_repo_config("test_repo")

        # Verify
        assert config["executor_os"] == "linux"

    @patch("mcp_coder.cli.commands.coordinator.get_config_value")
    def test_load_repo_config_normalizes_executor_os(
        self, mock_get_config: MagicMock
    ) -> None:
        """Test executor_os is normalized to lowercase."""

        # Setup
        def config_side_effect(section: str, key: str) -> str | None:
            config_map = {
                (
                    "coordinator.repos.test_repo",
                    "repo_url",
                ): "https://github.com/test/repo.git",
                (
                    "coordinator.repos.test_repo",
                    "executor_job_path",
                ): "Tests/test",
                (
                    "coordinator.repos.test_repo",
                    "github_credentials_id",
                ): "cred-id",
                (
                    "coordinator.repos.test_repo",
                    "executor_os",
                ): "Windows",  # Mixed case
            }
            return config_map.get((section, key))

        mock_get_config.side_effect = config_side_effect

        # Execute
        config = load_repo_config("test_repo")

        # Verify
        assert config["executor_os"] == "windows"  # Normalized to lowercase


class TestValidateRepoConfig:
    """Tests for validate_repo_config function."""

    def test_validate_repo_config_complete(self) -> None:
        """Test validation passes for complete configuration."""
        # Setup
        config: dict[str, Optional[str]] = {
            "repo_url": "https://github.com/user/repo.git",
            "executor_job_path": "Folder/job-name",
            "github_credentials_id": "github-pat",
            "executor_os": "linux",
        }

        # Execute - should not raise exception
        validate_repo_config("mcp_coder", config)

    def test_validate_repo_config_missing_repo_url(self) -> None:
        """Test validation fails when repo_url is missing."""
        # Setup
        config = {
            "repo_url": None,
            "executor_job_path": "Folder/job-name",
            "github_credentials_id": "github-pat",
        }

        # Execute & Verify
        with pytest.raises(
            ValueError, match="Config file:.*value for field 'repo_url' missing"
        ):
            validate_repo_config("mcp_coder", config)

    def test_validate_repo_config_missing_executor_job_path(self) -> None:
        """Test validation fails when executor_job_path is missing."""
        # Setup
        config = {
            "repo_url": "https://github.com/user/repo.git",
            "executor_job_path": None,
            "github_credentials_id": "github-pat",
        }

        # Execute & Verify
        with pytest.raises(
            ValueError,
            match="Config file:.*value for field 'executor_job_path' missing",
        ):
            validate_repo_config("mcp_coder", config)

    def test_validate_repo_config_missing_github_credentials_id(self) -> None:
        """Test validation fails when github_credentials_id is missing."""
        # Setup
        config = {
            "repo_url": "https://github.com/user/repo.git",
            "executor_job_path": "Folder/job-name",
            "github_credentials_id": None,
        }

        # Execute & Verify
        with pytest.raises(
            ValueError,
            match="Config file:.*value for field 'github_credentials_id' missing",
        ):
            validate_repo_config("mcp_coder", config)

    def test_validate_repo_config_invalid_executor_os(self) -> None:
        """Test validation fails for invalid executor_os values."""
        # Setup
        config: dict[str, Optional[str]] = {
            "repo_url": "https://github.com/test/repo.git",
            "executor_job_path": "Tests/test",
            "github_credentials_id": "cred-id",
            "executor_os": "macos",  # Invalid value (already normalized to lowercase)
        }

        # Execute & Verify
        with pytest.raises(
            ValueError,
            match=r"executor_os.*invalid.*got.*macos.*windows.*linux.*case-insensitive",
        ):
            validate_repo_config("test_repo", config)

    def test_validate_repo_config_valid_executor_os(self) -> None:
        """Test validation passes for valid executor_os values (case-insensitive)."""
        # Test both lowercase (normalized) values
        for os_value in ["windows", "linux"]:
            # Setup
            config: dict[str, Optional[str]] = {
                "repo_url": "https://github.com/test/repo.git",
                "executor_job_path": "Tests/test",
                "github_credentials_id": "cred-id",
                "executor_os": os_value,  # Already normalized to lowercase by load_repo_config
            }

            # Execute & Verify - Should not raise
            validate_repo_config("test_repo", config)


class TestGetJenkinsCredentials:
    """Tests for get_jenkins_credentials function."""

    def test_get_jenkins_credentials_from_env(
        self, monkeypatch: pytest.MonkeyPatch
    ) -> None:
        """Test loading credentials from environment variables."""
        # Setup
        monkeypatch.setenv("JENKINS_URL", "https://jenkins.example.com")
        monkeypatch.setenv("JENKINS_USER", "testuser")
        monkeypatch.setenv("JENKINS_TOKEN", "testtoken123")

        # Execute
        server_url, username, api_token = get_jenkins_credentials()

        # Verify
        assert server_url == "https://jenkins.example.com"
        assert username == "testuser"
        assert api_token == "testtoken123"

    @patch("mcp_coder.cli.commands.coordinator.get_config_value")
    def test_get_jenkins_credentials_from_config(
        self, mock_get_config: MagicMock, monkeypatch: pytest.MonkeyPatch
    ) -> None:
        """Test loading credentials from config file."""
        # Setup - clear any env vars
        monkeypatch.delenv("JENKINS_URL", raising=False)
        monkeypatch.delenv("JENKINS_USER", raising=False)
        monkeypatch.delenv("JENKINS_TOKEN", raising=False)

        def config_side_effect(section: str, key: str) -> str | None:
            config_map = {
                ("jenkins", "server_url"): "https://jenkins.config.com",
                ("jenkins", "username"): "configuser",
                ("jenkins", "api_token"): "configtoken456",
            }
            return config_map.get((section, key))

        mock_get_config.side_effect = config_side_effect

        # Execute
        server_url, username, api_token = get_jenkins_credentials()

        # Verify
        assert server_url == "https://jenkins.config.com"
        assert username == "configuser"
        assert api_token == "configtoken456"


class TestFormatJobOutput:
    """Tests for format_job_output function."""

    def test_format_job_output_with_url(self) -> None:
        """Test formatting output when job URL is available."""
        # Execute
        result = format_job_output(
            "MCP_Coder/test-job",
            12345,
            "https://jenkins.example.com/job/MCP_Coder/job/test-job/42/",
        )

        # Verify
        assert "Job triggered: MCP_Coder/test-job - test - queue: 12345" in result
        assert "https://jenkins.example.com/job/MCP_Coder/job/test-job/42/" in result

    def test_format_job_output_without_url(self) -> None:
        """Test formatting output when job URL is not yet available."""
        # Execute
        result = format_job_output("MCP_Coder/test-job", 12345, None)

        # Verify
        assert "Job triggered: MCP_Coder/test-job - test - queue: 12345" in result
        assert "will be available once build starts" in result


class TestExecuteCoordinatorTest:
    """Tests for execute_coordinator_test command function."""

    @patch("mcp_coder.cli.commands.coordinator.JenkinsClient")
    @patch("mcp_coder.cli.commands.coordinator.get_jenkins_credentials")
    @patch("mcp_coder.cli.commands.coordinator.load_repo_config")
    @patch("mcp_coder.cli.commands.coordinator.create_default_config")
    def test_execute_coordinator_test_success(
        self,
        mock_create_config: MagicMock,
        mock_load_repo: MagicMock,
        mock_get_creds: MagicMock,
        mock_jenkins_class: MagicMock,
        capsys: pytest.CaptureFixture[str],
    ) -> None:
        """Test successful command execution."""
        # Setup
        args = argparse.Namespace(
            repo_name="mcp_coder", branch_name="feature-x", log_level="DEBUG"
        )

        # Config already exists
        mock_create_config.return_value = False

        # Repo config is valid
        mock_load_repo.return_value = {
            "repo_url": "https://github.com/user/repo.git",
            "executor_job_path": "MCP/test-job",
            "github_credentials_id": "github-pat",
            "executor_os": "linux",
        }

        # Jenkins credentials available
        mock_get_creds.return_value = ("http://jenkins:8080", "user", "token")

        # Mock Jenkins client
        mock_client = MagicMock()
        mock_jenkins_class.return_value = mock_client
        mock_client.start_job.return_value = 12345

        # Mock job status with URL
        mock_client.get_job_status.return_value = JobStatus(
            status="queued",
            build_number=None,
            duration_ms=None,
            url="https://jenkins:8080/queue/item/12345/",
        )

        # Execute
        result = execute_coordinator_test(args)

        # Verify
        assert result == 0

        # Verify JenkinsClient created with credentials
        mock_jenkins_class.assert_called_once_with(
            "http://jenkins:8080", "user", "token"
        )

        # Verify job started with correct params
        mock_client.start_job.assert_called_once_with(
            "MCP/test-job",
            {
                "REPO_URL": "https://github.com/user/repo.git",
                "BRANCH_NAME": "feature-x",
                "COMMAND": DEFAULT_TEST_COMMAND.format(log_level="DEBUG"),
                "GITHUB_CREDENTIALS_ID": "github-pat",
            },
        )

        # Verify output printed
        captured = capsys.readouterr()
        assert "Job triggered: MCP/test-job - test - queue: 12345" in captured.out
        assert "https://jenkins:8080/queue/item/12345/" in captured.out


class TestGetEligibleIssues:
    """Tests for get_eligible_issues function."""

    @patch("mcp_coder.cli.commands.coordinator.IssueManager")
    @patch("mcp_coder.cli.commands.coordinator.load_labels_config")
    def test_get_eligible_issues_filters_by_bot_pickup_labels(
        self, mock_load_config: MagicMock, mock_issue_manager_class: MagicMock
    ) -> None:
        """Test filtering issues by bot_pickup labels."""
        # Setup - Mock label configuration
        mock_load_config.return_value = {
            "workflow_labels": [
                {"name": "status-01:created", "category": "human_action"},
                {"name": "status-02:awaiting-planning", "category": "bot_pickup"},
                {"name": "status-05:plan-ready", "category": "bot_pickup"},
                {"name": "status-08:ready-pr", "category": "bot_pickup"},
                {"name": "status-03:planning", "category": "bot_busy"},
            ],
            "ignore_labels": ["Overview"],
        }

        # Setup - Mock IssueManager instance
        mock_issue_manager = MagicMock()
        mock_issue_manager_class.return_value = mock_issue_manager

        # Mock issue list with mixed labels
        mock_issue_manager.list_issues.return_value = [
            # Issue with valid bot_pickup label - should be included
            IssueData(
                number=1,
                title="Issue 1",
                body="",
                state="open",
                labels=["status-02:awaiting-planning", "enhancement"],
                assignees=[],
                user=None,
                created_at=None,
                updated_at=None,
                url="https://github.com/user/repo/issues/1",
                locked=False,
            ),
            # Issue with no bot_pickup label - should be excluded
            IssueData(
                number=2,
                title="Issue 2",
                body="",
                state="open",
                labels=["status-01:created", "bug"],
                assignees=[],
                user=None,
                created_at=None,
                updated_at=None,
                url="https://github.com/user/repo/issues/2",
                locked=False,
            ),
            # Another valid issue with bot_pickup label - should be included
            IssueData(
                number=4,
                title="Issue 4",
                body="",
                state="open",
                labels=["status-08:ready-pr"],
                assignees=[],
                user=None,
                created_at=None,
                updated_at=None,
                url="https://github.com/user/repo/issues/4",
                locked=False,
            ),
        ]

        # Execute
        result = get_eligible_issues(mock_issue_manager)

        # Verify - only issues with exactly one bot_pickup label
        assert len(result) == 2
        assert result[0]["number"] == 4  # status-08 has highest priority
        assert result[1]["number"] == 1  # status-02 has lower priority

        # Verify IssueManager.list_issues was called with correct params
        mock_issue_manager.list_issues.assert_called_once_with(
            state="open", include_pull_requests=False
        )


class TestDispatchWorkflow:
    """Tests for dispatch_workflow function."""

    @patch("mcp_coder.cli.commands.coordinator.IssueBranchManager")
    @patch("mcp_coder.cli.commands.coordinator.IssueManager")
    @patch("mcp_coder.cli.commands.coordinator.JenkinsClient")
    def test_dispatch_workflow_create_plan(
        self,
        mock_jenkins_class: MagicMock,
        mock_issue_mgr_class: MagicMock,
        mock_branch_mgr_class: MagicMock,
    ) -> None:
        """Test dispatching create-plan workflow."""
        # Setup - Mock managers
        mock_jenkins = MagicMock()
        mock_issue_mgr = MagicMock()
        mock_branch_mgr = MagicMock()

        # Setup - Mock issue with status-02:awaiting-planning label
        issue = IssueData(
            number=123,
            title="Add feature X",
            body="Description of feature",
            state="open",
            labels=["status-02:awaiting-planning", "enhancement"],
            assignees=[],
            user=None,
            created_at=None,
            updated_at=None,
            url="https://github.com/user/repo/issues/123",
            locked=False,
        )

        # Setup - Repo configuration
        repo_config = {
            "repo_url": "https://github.com/user/repo.git",
            "executor_job_path": "MCP_Coder/executor-test",
            "github_credentials_id": "github-pat-123",
        }

        # Setup - Mock Jenkins responses
        mock_jenkins.start_job.return_value = 98765  # Queue ID
        mock_jenkins.get_job_status.return_value = MagicMock(status="queued")

        # Execute
        dispatch_workflow(
            issue=issue,
            workflow_name="create-plan",
            repo_config=repo_config,
            jenkins_client=mock_jenkins,
            issue_manager=mock_issue_mgr,
            branch_manager=mock_branch_mgr,
            log_level="INFO",
        )

        # Verify - Jenkins job started with correct parameters
        mock_jenkins.start_job.assert_called_once()
        call_args = mock_jenkins.start_job.call_args
        executor_path = call_args[0][0]
        params = call_args[0][1]

        # Verify executor path
        assert executor_path == "MCP_Coder/executor-test"

        # Verify job parameters
        assert params["REPO_URL"] == "https://github.com/user/repo.git"
        assert params["BRANCH_NAME"] == "main"  # create-plan uses main branch
        assert params["GITHUB_CREDENTIALS_ID"] == "github-pat-123"

        # Verify COMMAND contains expected elements for create-plan
        command = params["COMMAND"]
        assert "git checkout main" in command
        assert "git pull" in command
        assert "mcp-coder --log-level INFO create-plan 123" in command


class TestExecuteCoordinatorRun:
    """Tests for execute_coordinator_run function."""

    @patch("mcp_coder.cli.commands.coordinator.IssueManager")
    @patch("mcp_coder.cli.commands.coordinator.IssueBranchManager")
    @patch("mcp_coder.cli.commands.coordinator.JenkinsClient")
    @patch("mcp_coder.cli.commands.coordinator.get_jenkins_credentials")
    @patch("mcp_coder.cli.commands.coordinator.load_repo_config")
    @patch("mcp_coder.cli.commands.coordinator.get_cached_eligible_issues")
    @patch("mcp_coder.cli.commands.coordinator.dispatch_workflow")
    @patch("mcp_coder.cli.commands.coordinator.create_default_config")
    def test_execute_coordinator_run_single_repo_success(
        self,
        mock_create_config: MagicMock,
        mock_dispatch_workflow: MagicMock,
        mock_get_cached_issues: MagicMock,
        mock_load_repo: MagicMock,
        mock_get_creds: MagicMock,
        mock_jenkins_class: MagicMock,
        mock_branch_mgr_class: MagicMock,
        mock_issue_mgr_class: MagicMock,
    ) -> None:
        """Test successful execution for single repository using cache."""
        # Setup - Mock args for single repository mode
        args = argparse.Namespace(
            command="coordinator",
            coordinator_subcommand="run",
            repo="mcp_coder",
            all=False,
            log_level="INFO",
            force_refresh=False,
        )

        # Setup - Config already exists
        mock_create_config.return_value = False

        # Setup - Valid repository configuration
        mock_load_repo.return_value = {
            "repo_url": "https://github.com/user/mcp_coder.git",
            "executor_job_path": "MCP_Coder/executor-test",
            "github_credentials_id": "github-pat-123",
            "executor_os": "linux",
        }

        # Setup - Jenkins credentials available
        mock_get_creds.return_value = (
            "https://jenkins.example.com",
            "jenkins_user",
            "jenkins_token_123",
        )

        # Setup - Mock Jenkins client
        mock_jenkins = MagicMock()
        mock_jenkins_class.return_value = mock_jenkins

        # Setup - Mock IssueManager and IssueBranchManager
        mock_issue_mgr = MagicMock()
        mock_branch_mgr = MagicMock()
        mock_issue_mgr_class.return_value = mock_issue_mgr
        mock_branch_mgr_class.return_value = mock_branch_mgr

        # Setup - Mock 2 eligible issues from cache
        mock_get_cached_issues.return_value = [
            IssueData(
                number=124,
                title="Create PR for feature",
                body="Ready for PR",
                state="open",
                labels=["status-08:ready-pr"],
                assignees=[],
                user=None,
                created_at=None,
                updated_at=None,
                url="https://github.com/user/mcp_coder/issues/124",
                locked=False,
            ),
            IssueData(
                number=123,
                title="Implement feature",
                body="Plan ready",
                state="open",
                labels=["status-05:plan-ready"],
                assignees=[],
                user=None,
                created_at=None,
                updated_at=None,
                url="https://github.com/user/mcp_coder/issues/123",
                locked=False,
            ),
        ]

        # Setup - Mock dispatch_workflow succeeds (no exception)
        mock_dispatch_workflow.return_value = None

        # Execute
        result = execute_coordinator_run(args)

        # Verify - Exit code 0 (success)
        assert result == 0

        # Verify - get_cached_eligible_issues was called with correct parameters
        mock_get_cached_issues.assert_called_once()
        call_args = mock_get_cached_issues.call_args[1]
        assert call_args["repo_full_name"] == "user/mcp_coder"
        assert call_args["issue_manager"] == mock_issue_mgr
        assert call_args["force_refresh"] == False

        # Verify - dispatch_workflow was called twice (once for each issue)
        assert mock_dispatch_workflow.call_count == 2

    @patch("mcp_coder.cli.commands.coordinator.create_default_config")
    def test_execute_coordinator_run_creates_config_if_missing(
        self, mock_create_config: MagicMock, capsys: pytest.CaptureFixture[str]
    ) -> None:
        """Test config file is auto-created on first run."""
        # Setup
        args = argparse.Namespace(repo="mcp_coder", branch_name="feature-x")
        mock_create_config.return_value = True  # Config was created

        # Execute
        result = execute_coordinator_test(args)

        # Verify
        assert result == 1  # Exit to let user configure
        mock_create_config.assert_called_once()

        # Verify message printed
        captured = capsys.readouterr()
        assert "Created default config file" in captured.out


# ========================================
# NEW CACHING FUNCTIONALITY TESTS
# ========================================


class TestCacheFilePath:
    """Tests for _get_cache_file_path function."""

    def test_get_cache_file_path_basic(self) -> None:
        """Test basic cache file path generation."""
        from mcp_coder.utils.github_operations.github_utils import RepoIdentifier

        repo_identifier = RepoIdentifier.from_full_name("owner/repo")
        path = _get_cache_file_path(repo_identifier)

        expected_dir = Path.home() / ".mcp_coder" / "coordinator_cache"
        expected_file = expected_dir / "owner_repo.issues.json"

        assert path == expected_file

    def test_get_cache_file_path_complex_names(self) -> None:
        """Test cache file path with complex repository names."""
        from mcp_coder.utils.github_operations.github_utils import RepoIdentifier

        test_cases = [
            ("anthropics/claude-code", "anthropics_claude-code.issues.json"),
            ("user/repo-with-dashes", "user_repo-with-dashes.issues.json"),
            ("org/very.long.repo.name", "org_very.long.repo.name.issues.json"),
        ]

        for full_name, expected_filename in test_cases:
            repo_identifier = RepoIdentifier.from_full_name(full_name)
            path = _get_cache_file_path(repo_identifier)
            assert path.name == expected_filename


class TestCacheFileOperations:
    """Tests for cache file load/save operations."""

    def test_load_cache_file_nonexistent(self) -> None:
        """Test loading non-existent cache file returns empty structure."""
        with tempfile.TemporaryDirectory() as tmpdir:
            cache_path = Path(tmpdir) / "nonexistent.json"
            result = _load_cache_file(cache_path)

            assert result == {"last_checked": None, "issues": {}}

    def test_load_cache_file_valid(self) -> None:
        """Test loading valid cache file."""
        sample_cache_data = {
            "last_checked": "2025-12-31T10:30:00Z",
            "issues": {
                "123": {
                    "number": 123,
                    "state": "open",
                    "labels": ["status-02:awaiting-planning"],
                    "updated_at": "2025-12-31T09:00:00Z",
                    "url": "https://github.com/test/repo/issues/123",
                    "title": "Test issue",
                    "body": "Test issue body",
                    "assignees": [],
                    "user": "testuser",
                    "created_at": "2025-12-31T08:00:00Z",
                    "locked": False,
                }
            },
        }

        with tempfile.TemporaryDirectory() as tmpdir:
            cache_path = Path(tmpdir) / "cache.json"
            cache_path.write_text(json.dumps(sample_cache_data))

            result = _load_cache_file(cache_path)
            assert result == sample_cache_data

    def test_load_cache_file_invalid_json(self) -> None:
        """Test loading corrupted JSON file returns empty structure."""
        with tempfile.TemporaryDirectory() as tmpdir:
            cache_path = Path(tmpdir) / "invalid.json"
            cache_path.write_text("invalid json content")

            result = _load_cache_file(cache_path)
            assert result == {"last_checked": None, "issues": {}}

    def test_save_cache_file_success(self) -> None:
        """Test successful cache file save with atomic write."""
<<<<<<< HEAD
        sample_cache_data: Dict[str, Any] = {
=======
        sample_cache_data: CacheData = {
>>>>>>> daf5beea
            "last_checked": "2025-12-31T10:30:00Z",
            "issues": {
                "123": {
                    "number": 123,
                    "state": "open",
                    "labels": ["bug"],
                    "title": "Test issue",
                    "body": "Test issue body",
                    "assignees": [],
                    "user": "testuser",
                    "created_at": "2025-12-31T08:00:00Z",
                    "updated_at": "2025-12-31T09:00:00Z",
                    "url": "https://github.com/test/repo/issues/123",
                    "locked": False,
                }
            },
        }

        with tempfile.TemporaryDirectory() as tmpdir:
            cache_path = Path(tmpdir) / "subdir" / "cache.json"

            result = _save_cache_file(cache_path, sample_cache_data)  # type: ignore[arg-type]
            assert result is True

            # Verify file was created and data is correct
            assert cache_path.exists()
            saved_data = json.loads(cache_path.read_text())
            assert saved_data == sample_cache_data


class TestStalenessLogging:
    """Tests for _log_stale_cache_entries function."""

    def test_log_stale_cache_entries_state_change(
        self, caplog: pytest.LogCaptureFixture
    ) -> None:
        """Test logging when issue state changes."""
        caplog.set_level(logging.INFO, logger="mcp_coder.cli.commands.coordinator")

        cached_issues: Dict[str, IssueData] = {
            "123": {
                "number": 123,
                "state": "open",
                "labels": ["bug"],
                "assignees": [],
                "user": "testuser",
                "created_at": "2025-12-31T08:00:00Z",
                "locked": False,
                "title": "Test",
                "body": "Test",
                "url": "http://test.com",
                "updated_at": "2025-12-31T08:00:00Z",
            }
        }
        fresh_issues: Dict[str, IssueData] = {
            "123": {
                "number": 123,
                "state": "closed",
                "labels": ["bug"],
                "assignees": [],
                "user": "testuser",
                "created_at": "2025-12-31T08:00:00Z",
                "locked": False,
                "title": "Test",
                "body": "Test",
                "url": "http://test.com",
                "updated_at": "2025-12-31T08:00:00Z",
            }
        }

        _log_stale_cache_entries(cached_issues, fresh_issues)

        assert "Issue #123: cached state 'open' != actual 'closed'" in caplog.text

    def test_log_stale_cache_entries_label_change(
        self, caplog: pytest.LogCaptureFixture
    ) -> None:
        """Test logging when issue labels change."""
        caplog.set_level(logging.INFO, logger="mcp_coder.cli.commands.coordinator")

        cached_issues: Dict[str, IssueData] = {
            "123": {
                "number": 123,
                "state": "open",
                "labels": ["status-02:awaiting-planning"],
                "assignees": [],
                "user": "testuser",
                "created_at": "2025-12-31T08:00:00Z",
                "locked": False,
                "title": "Test",
                "body": "Test",
                "url": "http://test.com",
                "updated_at": "2025-12-31T08:00:00Z",
            }
        }
        fresh_issues: Dict[str, IssueData] = {
            "123": {
                "number": 123,
                "state": "open",
                "labels": ["status-03:planning"],
                "assignees": [],
                "user": "testuser",
                "created_at": "2025-12-31T08:00:00Z",
                "locked": False,
                "title": "Test",
                "body": "Test",
                "url": "http://test.com",
                "updated_at": "2025-12-31T08:00:00Z",
            }
        }

        _log_stale_cache_entries(cached_issues, fresh_issues)

        assert "Issue #123: cached labels" in caplog.text
        assert "status-02:awaiting-planning" in caplog.text
        assert "status-03:planning" in caplog.text


class TestGetCachedEligibleIssues:
    """Tests for get_cached_eligible_issues main function."""

    @pytest.fixture
    def sample_issue(self) -> IssueData:
        """Sample issue data for testing."""
        return {
            "number": 123,
            "state": "open",
            "labels": ["status-02:awaiting-planning"],
            "updated_at": "2025-12-31T09:00:00Z",
            "url": "https://github.com/test/repo/issues/123",
            "title": "Test issue",
            "body": "Test issue body",
            "assignees": [],
            "user": "testuser",
            "created_at": "2025-12-31T08:00:00Z",
            "locked": False,
        }

    @pytest.fixture
    def mock_issue_manager(self) -> Mock:
        """Mock IssueManager for testing."""
        manager = Mock()
        manager.list_issues.return_value = []
        return manager

    def test_get_cached_eligible_issues_first_run(
        self, mock_issue_manager: Mock, sample_issue: IssueData
    ) -> None:
        """Test first run with no existing cache."""
        mock_issue_manager.list_issues.return_value = [sample_issue]

        with (
            patch(
                "mcp_coder.cli.commands.coordinator._get_cache_file_path"
            ) as mock_path,
            patch("mcp_coder.cli.commands.coordinator._load_cache_file") as mock_load,
            patch("mcp_coder.cli.commands.coordinator._save_cache_file") as mock_save,
            patch(
                "mcp_coder.cli.commands.coordinator._filter_eligible_issues"
            ) as mock_filter,
        ):

            mock_path.return_value = Path("/fake/cache.json")
            mock_load.return_value = {"last_checked": None, "issues": {}}
            mock_save.return_value = True
            mock_filter.return_value = [sample_issue]

            result = get_cached_eligible_issues("owner/repo", mock_issue_manager)

            assert result == [sample_issue]
            mock_issue_manager.list_issues.assert_called_once_with(
                state="open", include_pull_requests=False
            )
            mock_save.assert_called_once()

    def test_get_cached_eligible_issues_incremental_update(
        self, mock_issue_manager: Mock, sample_issue: IssueData
    ) -> None:
        """Test incremental update with recent cache."""
        # Cache checked 30 minutes ago (within 24-hour window)
        cache_time = datetime.now().astimezone() - timedelta(minutes=30)
        mock_issue_manager.list_issues.return_value = [sample_issue]

        with (
            patch(
                "mcp_coder.cli.commands.coordinator._get_cache_file_path"
            ) as mock_path,
            patch("mcp_coder.cli.commands.coordinator._load_cache_file") as mock_load,
            patch("mcp_coder.cli.commands.coordinator._save_cache_file") as mock_save,
            patch(
                "mcp_coder.cli.commands.coordinator._filter_eligible_issues"
            ) as mock_filter,
        ):

            mock_path.return_value = Path("/fake/cache.json")
            mock_load.return_value = {
                "last_checked": cache_time.isoformat(),
                "issues": {"123": sample_issue},
            }
            mock_save.return_value = True
            mock_filter.return_value = [sample_issue]

            result = get_cached_eligible_issues("owner/repo", mock_issue_manager)

            assert result == [sample_issue]
            # Should call with since parameter for incremental update
            mock_issue_manager.list_issues.assert_called_once_with(
                state="open", include_pull_requests=False, since=cache_time
            )

    def test_get_cached_eligible_issues_duplicate_protection(
        self, mock_issue_manager: Mock
    ) -> None:
        """Test duplicate protection skips recent checks."""
        # Cache checked 30 seconds ago (within 1-minute window)
        recent_time = datetime.now().astimezone() - timedelta(seconds=30)

        with (
            patch(
                "mcp_coder.cli.commands.coordinator._get_cache_file_path"
            ) as mock_path,
            patch("mcp_coder.cli.commands.coordinator._load_cache_file") as mock_load,
        ):

            mock_path.return_value = Path("/fake/cache.json")
            mock_load.return_value = {
                "last_checked": recent_time.isoformat(),
                "issues": {},
            }

            result = get_cached_eligible_issues("owner/repo", mock_issue_manager)

            assert result == []
            # Should not call issue_manager at all due to duplicate protection
            mock_issue_manager.list_issues.assert_not_called()

    def test_get_cached_eligible_issues_force_refresh(
        self, mock_issue_manager: Mock, sample_issue: IssueData
    ) -> None:
        """Test force refresh bypasses cache and duplicate protection."""
        # Cache checked 30 seconds ago, but force_refresh should bypass it
        recent_time = datetime.now().astimezone() - timedelta(seconds=30)
        mock_issue_manager.list_issues.return_value = [sample_issue]

        with (
            patch(
                "mcp_coder.cli.commands.coordinator._get_cache_file_path"
            ) as mock_path,
            patch("mcp_coder.cli.commands.coordinator._load_cache_file") as mock_load,
            patch("mcp_coder.cli.commands.coordinator._save_cache_file") as mock_save,
            patch(
                "mcp_coder.cli.commands.coordinator._filter_eligible_issues"
            ) as mock_filter,
        ):

            mock_path.return_value = Path("/fake/cache.json")
            mock_load.return_value = {
                "last_checked": recent_time.isoformat(),
                "issues": {},
            }
            mock_save.return_value = True
            mock_filter.return_value = [sample_issue]

            result = get_cached_eligible_issues(
                "owner/repo", mock_issue_manager, force_refresh=True
            )

            assert result == [sample_issue]
            # Should call issue_manager despite recent check
            mock_issue_manager.list_issues.assert_called_once()

    def test_get_cached_eligible_issues_corrupted_cache(
        self, mock_issue_manager: Mock
    ) -> None:
        """Test graceful fallback when cache operations fail."""
        with (
            patch(
                "mcp_coder.cli.commands.coordinator._get_cache_file_path"
            ) as mock_path,
            patch(
                "mcp_coder.cli.commands.coordinator._load_cache_file",
                side_effect=Exception("Cache error"),
            ),
            patch(
                "mcp_coder.cli.commands.coordinator.get_eligible_issues"
            ) as mock_fallback,
        ):

            mock_path.return_value = Path("/fake/cache.json")
            mock_fallback.return_value = []

            result = get_cached_eligible_issues("owner/repo", mock_issue_manager)

            # Should fall back to get_eligible_issues
            assert result == []
            mock_fallback.assert_called_once_with(mock_issue_manager)


class TestGetCacheRefreshMinutes:
    """Tests for get_cache_refresh_minutes function."""

    @patch("mcp_coder.cli.commands.coordinator.get_config_value")
    def test_get_cache_refresh_minutes_default(
        self, mock_get_config: MagicMock
    ) -> None:
        """Test default value when config not set."""
        mock_get_config.return_value = None

        result = get_cache_refresh_minutes()
        assert result == 1440  # 24 hours

    @patch("mcp_coder.cli.commands.coordinator.get_config_value")
    def test_get_cache_refresh_minutes_custom_value(
        self, mock_get_config: MagicMock
    ) -> None:
        """Test custom value from config."""
        mock_get_config.return_value = "720"

        result = get_cache_refresh_minutes()
        assert result == 720  # 12 hours

    @patch("mcp_coder.cli.commands.coordinator.get_config_value")
    def test_get_cache_refresh_minutes_invalid_value(
        self, mock_get_config: MagicMock
    ) -> None:
        """Test fallback to default for invalid values."""
        mock_get_config.return_value = "invalid"

        result = get_cache_refresh_minutes()
        assert result == 1440  # Falls back to default

    @patch("mcp_coder.cli.commands.coordinator.get_config_value")
    def test_get_cache_refresh_minutes_negative_value(
        self, mock_get_config: MagicMock
    ) -> None:
        """Test fallback to default for negative values."""
        mock_get_config.return_value = "-60"

        result = get_cache_refresh_minutes()
        assert result == 1440  # Falls back to default


class TestCoordinatorRunCacheIntegration:
    """Integration tests for coordinator run with caching."""

    @patch("mcp_coder.cli.commands.coordinator.IssueManager")
    @patch("mcp_coder.cli.commands.coordinator.IssueBranchManager")
    @patch("mcp_coder.cli.commands.coordinator.JenkinsClient")
    @patch("mcp_coder.cli.commands.coordinator.get_jenkins_credentials")
    @patch("mcp_coder.cli.commands.coordinator.load_repo_config")
    @patch("mcp_coder.cli.commands.coordinator.get_cached_eligible_issues")
    @patch("mcp_coder.cli.commands.coordinator.dispatch_workflow")
    @patch("mcp_coder.cli.commands.coordinator.create_default_config")
    def test_execute_coordinator_run_with_force_refresh(
        self,
        mock_create_config: MagicMock,
        mock_dispatch_workflow: MagicMock,
        mock_get_cached_issues: MagicMock,
        mock_load_repo: MagicMock,
        mock_get_creds: MagicMock,
        mock_jenkins_class: MagicMock,
        mock_branch_mgr_class: MagicMock,
        mock_issue_mgr_class: MagicMock,
    ) -> None:
        """Test execute_coordinator_run with force_refresh flag."""
        # Setup - Mock args with force_refresh enabled
        args = argparse.Namespace(
            command="coordinator",
            coordinator_subcommand="run",
            repo="test_repo",
            all=False,
            log_level="INFO",
            force_refresh=True,  # Force refresh enabled
        )

        # Setup - Config already exists
        mock_create_config.return_value = False

        # Setup - Valid repository configuration
        mock_load_repo.return_value = {
            "repo_url": "https://github.com/user/test_repo.git",
            "executor_job_path": "Test/executor",
            "github_credentials_id": "github-pat",
            "executor_os": "linux",
        }

        # Setup - Jenkins credentials
        mock_get_creds.return_value = ("https://jenkins.com", "user", "token")

        # Setup - Mock clients
        mock_jenkins = MagicMock()
        mock_issue_mgr = MagicMock()
        mock_branch_mgr = MagicMock()
        mock_jenkins_class.return_value = mock_jenkins
        mock_issue_mgr_class.return_value = mock_issue_mgr
        mock_branch_mgr_class.return_value = mock_branch_mgr

        # Setup - Mock eligible issues from cache (force refresh scenario)
        mock_get_cached_issues.return_value = [
            {
                "number": 456,
                "state": "open",
                "labels": ["status-02:awaiting-planning"],
                "title": "Force refresh test",
                "body": "Test",
                "assignees": [],
                "user": "testuser",
                "created_at": "2025-12-31T08:00:00Z",
                "updated_at": "2025-12-31T09:00:00Z",
                "url": "https://github.com/user/test_repo/issues/456",
                "locked": False,
            }
        ]

        # Execute
        result = execute_coordinator_run(args)

        # Verify - Exit code 0 (success)
        assert result == 0

        # Verify - get_cached_eligible_issues was called with force_refresh=True
        mock_get_cached_issues.assert_called_once()
        call_args = mock_get_cached_issues.call_args[1]
        assert call_args["force_refresh"] is True
        assert call_args["repo_full_name"] == "user/test_repo"

        # Verify - dispatch_workflow was called for the issue
        mock_dispatch_workflow.assert_called_once()

    @patch("mcp_coder.cli.commands.coordinator.IssueManager")
    @patch("mcp_coder.cli.commands.coordinator.IssueBranchManager")
    @patch("mcp_coder.cli.commands.coordinator.JenkinsClient")
    @patch("mcp_coder.cli.commands.coordinator.get_jenkins_credentials")
    @patch("mcp_coder.cli.commands.coordinator.load_repo_config")
    @patch("mcp_coder.cli.commands.coordinator.get_cached_eligible_issues")
    @patch("mcp_coder.cli.commands.coordinator.get_eligible_issues")
    @patch("mcp_coder.cli.commands.coordinator.create_default_config")
    def test_execute_coordinator_run_cache_fallback(
        self,
        mock_create_config: MagicMock,
        mock_get_eligible_issues: MagicMock,
        mock_get_cached_issues: MagicMock,
        mock_load_repo: MagicMock,
        mock_get_creds: MagicMock,
        mock_jenkins_class: MagicMock,
        mock_branch_mgr_class: MagicMock,
        mock_issue_mgr_class: MagicMock,
        caplog: pytest.LogCaptureFixture,
    ) -> None:
        """Test execute_coordinator_run falls back when cache fails."""
        # Setup - Mock args
        args = argparse.Namespace(
            command="coordinator",
            coordinator_subcommand="run",
            repo="test_repo",
            all=False,
            log_level="INFO",
            force_refresh=False,
        )

        # Setup - Config exists
        mock_create_config.return_value = False

        # Setup - Valid repo config
        mock_load_repo.return_value = {
            "repo_url": "https://github.com/user/test_repo.git",
            "executor_job_path": "Test/executor",
            "github_credentials_id": "github-pat",
            "executor_os": "linux",
        }

        # Setup - Jenkins credentials
        mock_get_creds.return_value = ("https://jenkins.com", "user", "token")

        # Setup - Mock clients
        mock_jenkins = MagicMock()
        mock_issue_mgr = MagicMock()
        mock_branch_mgr = MagicMock()
        mock_jenkins_class.return_value = mock_jenkins
        mock_issue_mgr_class.return_value = mock_issue_mgr
        mock_branch_mgr_class.return_value = mock_branch_mgr

        # Setup - Cache fails, fallback succeeds
        mock_get_cached_issues.side_effect = Exception("Cache error")
        mock_get_eligible_issues.return_value = []

        # Execute
        result = execute_coordinator_run(args)

        # Verify - Exit code 0 (success despite cache failure)
        assert result == 0

        # Verify - Cache was attempted
        mock_get_cached_issues.assert_called_once()

        # Verify - Fallback was called
        mock_get_eligible_issues.assert_called_once_with(mock_issue_mgr)

        # Verify - Warning was logged
        assert "Cache failed" in caplog.text or "using direct fetch" in caplog.text


class TestCacheUpdateIntegration:
    """End-to-end tests for cache update integration in execute_coordinator_run."""

    @patch("mcp_coder.cli.commands.coordinator._update_issue_labels_in_cache")
    @patch("mcp_coder.cli.commands.coordinator.IssueManager")
    @patch("mcp_coder.cli.commands.coordinator.IssueBranchManager")
    @patch("mcp_coder.cli.commands.coordinator.JenkinsClient")
    @patch("mcp_coder.cli.commands.coordinator.get_jenkins_credentials")
    @patch("mcp_coder.cli.commands.coordinator.load_repo_config")
    @patch("mcp_coder.cli.commands.coordinator.get_cached_eligible_issues")
    @patch("mcp_coder.cli.commands.coordinator.dispatch_workflow")
    @patch("mcp_coder.cli.commands.coordinator.create_default_config")
    def test_execute_coordinator_run_updates_cache_after_successful_dispatch(
        self,
        mock_create_config: MagicMock,
        mock_dispatch_workflow: MagicMock,
        mock_get_cached_issues: MagicMock,
        mock_load_repo: MagicMock,
        mock_get_creds: MagicMock,
        mock_jenkins_class: MagicMock,
        mock_branch_mgr_class: MagicMock,
        mock_issue_mgr_class: MagicMock,
        mock_update_cache: MagicMock,
    ) -> None:
        """Test that successful dispatch updates cache labels."""
        # Setup - Mock args
        args = argparse.Namespace(
            command="coordinator",
            coordinator_subcommand="run",
            repo="test_repo",
            all=False,
            log_level="INFO",
            force_refresh=False,
        )

        # Setup - Config exists
        mock_create_config.return_value = False

        # Setup - Valid repo config
        mock_load_repo.return_value = {
            "repo_url": "https://github.com/user/test_repo.git",
            "executor_job_path": "Test/executor",
            "github_credentials_id": "github-pat",
            "executor_os": "linux",
        }

        # Setup - Jenkins credentials
        mock_get_creds.return_value = ("https://jenkins.com", "user", "token")

        # Setup - Mock clients
        mock_jenkins = MagicMock()
        mock_issue_mgr = MagicMock()
        mock_branch_mgr = MagicMock()
        mock_jenkins_class.return_value = mock_jenkins
        mock_issue_mgr_class.return_value = mock_issue_mgr
        mock_branch_mgr_class.return_value = mock_branch_mgr

        # Setup - Mock issue with status-02:awaiting-planning
        test_issue = {
            "number": 123,
            "state": "open",
            "labels": ["status-02:awaiting-planning", "enhancement"],
            "title": "Test issue",
            "body": "Test",
            "assignees": [],
            "user": "testuser",
            "created_at": "2025-12-31T08:00:00Z",
            "updated_at": "2025-12-31T09:00:00Z",
            "url": "https://github.com/user/test_repo/issues/123",
            "locked": False,
        }
        mock_get_cached_issues.return_value = [test_issue]

        # Setup - dispatch_workflow succeeds (no exception)
        mock_dispatch_workflow.return_value = None

        # Execute
        result = execute_coordinator_run(args)

        # Verify - Exit code 0 (success)
        assert result == 0

        # Verify - dispatch_workflow was called
        mock_dispatch_workflow.assert_called_once()

        # Verify - cache update was called with correct parameters
        mock_update_cache.assert_called_once_with(
            repo_full_name="user/test_repo",
            issue_number=123,
            old_label="status-02:awaiting-planning",
            new_label="status-03:planning",
        )

    @patch("mcp_coder.cli.commands.coordinator._update_issue_labels_in_cache")
    @patch("mcp_coder.cli.commands.coordinator.IssueManager")
    @patch("mcp_coder.cli.commands.coordinator.IssueBranchManager")
    @patch("mcp_coder.cli.commands.coordinator.JenkinsClient")
    @patch("mcp_coder.cli.commands.coordinator.get_jenkins_credentials")
    @patch("mcp_coder.cli.commands.coordinator.load_repo_config")
    @patch("mcp_coder.cli.commands.coordinator.get_cached_eligible_issues")
    @patch("mcp_coder.cli.commands.coordinator.dispatch_workflow")
    @patch("mcp_coder.cli.commands.coordinator.create_default_config")
    def test_cache_update_failure_does_not_break_dispatch(
        self,
        mock_create_config: MagicMock,
        mock_dispatch_workflow: MagicMock,
        mock_get_cached_issues: MagicMock,
        mock_load_repo: MagicMock,
        mock_get_creds: MagicMock,
        mock_jenkins_class: MagicMock,
        mock_branch_mgr_class: MagicMock,
        mock_issue_mgr_class: MagicMock,
        mock_update_cache: MagicMock,
        caplog: pytest.LogCaptureFixture,
    ) -> None:
        """Test that cache update errors don't affect dispatch success."""
        # Setup - Mock args
        args = argparse.Namespace(
            command="coordinator",
            coordinator_subcommand="run",
            repo="test_repo",
            all=False,
            log_level="INFO",
            force_refresh=False,
        )

        # Setup - Config exists
        mock_create_config.return_value = False

        # Setup - Valid repo config
        mock_load_repo.return_value = {
            "repo_url": "https://github.com/user/test_repo.git",
            "executor_job_path": "Test/executor",
            "github_credentials_id": "github-pat",
            "executor_os": "linux",
        }

        # Setup - Jenkins credentials
        mock_get_creds.return_value = ("https://jenkins.com", "user", "token")

        # Setup - Mock clients
        mock_jenkins = MagicMock()
        mock_issue_mgr = MagicMock()
        mock_branch_mgr = MagicMock()
        mock_jenkins_class.return_value = mock_jenkins
        mock_issue_mgr_class.return_value = mock_issue_mgr
        mock_branch_mgr_class.return_value = mock_branch_mgr

        # Setup - Mock issue
        test_issue = {
            "number": 456,
            "state": "open",
            "labels": ["status-05:plan-ready"],
            "title": "Test issue",
            "body": "Test",
            "assignees": [],
            "user": "testuser",
            "created_at": "2025-12-31T08:00:00Z",
            "updated_at": "2025-12-31T09:00:00Z",
            "url": "https://github.com/user/test_repo/issues/456",
            "locked": False,
        }
        mock_get_cached_issues.return_value = [test_issue]

        # Setup - dispatch_workflow succeeds, but cache update fails
        mock_dispatch_workflow.return_value = None
        mock_update_cache.side_effect = Exception("Cache update error")

        # Execute
        result = execute_coordinator_run(args)

        # Verify - Exit code 0 (success despite cache update failure)
        assert result == 0

        # Verify - dispatch_workflow was still called
        mock_dispatch_workflow.assert_called_once()

        # Verify - cache update was attempted
        mock_update_cache.assert_called_once_with(
            repo_full_name="user/test_repo",
            issue_number=456,
            old_label="status-05:plan-ready",
            new_label="status-06:implementing",
        )

        # Note: Cache update error is handled within _update_issue_labels_in_cache
        # itself and logged as warning, so no exception propagates to coordinator

    @patch("mcp_coder.cli.commands.coordinator._update_issue_labels_in_cache")
    @patch("mcp_coder.cli.commands.coordinator.IssueManager")
    @patch("mcp_coder.cli.commands.coordinator.IssueBranchManager")
    @patch("mcp_coder.cli.commands.coordinator.JenkinsClient")
    @patch("mcp_coder.cli.commands.coordinator.get_jenkins_credentials")
    @patch("mcp_coder.cli.commands.coordinator.load_repo_config")
    @patch("mcp_coder.cli.commands.coordinator.get_cached_eligible_issues")
    @patch("mcp_coder.cli.commands.coordinator.dispatch_workflow")
    @patch("mcp_coder.cli.commands.coordinator.create_default_config")
    def test_multiple_dispatches_keep_cache_synchronized(
        self,
        mock_create_config: MagicMock,
        mock_dispatch_workflow: MagicMock,
        mock_get_cached_issues: MagicMock,
        mock_load_repo: MagicMock,
        mock_get_creds: MagicMock,
        mock_jenkins_class: MagicMock,
        mock_branch_mgr_class: MagicMock,
        mock_issue_mgr_class: MagicMock,
        mock_update_cache: MagicMock,
    ) -> None:
        """Test processing multiple issues keeps cache in sync."""
        # Setup - Mock args
        args = argparse.Namespace(
            command="coordinator",
            coordinator_subcommand="run",
            repo="test_repo",
            all=False,
            log_level="INFO",
            force_refresh=False,
        )

        # Setup - Config exists
        mock_create_config.return_value = False

        # Setup - Valid repo config
        mock_load_repo.return_value = {
            "repo_url": "https://github.com/user/test_repo.git",
            "executor_job_path": "Test/executor",
            "github_credentials_id": "github-pat",
            "executor_os": "linux",
        }

        # Setup - Jenkins credentials
        mock_get_creds.return_value = ("https://jenkins.com", "user", "token")

        # Setup - Mock clients
        mock_jenkins = MagicMock()
        mock_issue_mgr = MagicMock()
        mock_branch_mgr = MagicMock()
        mock_jenkins_class.return_value = mock_jenkins
        mock_issue_mgr_class.return_value = mock_issue_mgr
        mock_branch_mgr_class.return_value = mock_branch_mgr

        # Setup - Multiple issues with different priority labels (sorted by priority)
        test_issues = [
            {
                "number": 101,
                "state": "open",
                "labels": ["status-08:ready-pr"],  # Highest priority
                "title": "PR ready issue",
                "body": "Test",
                "assignees": [],
                "user": "testuser",
                "created_at": "2025-12-31T08:00:00Z",
                "updated_at": "2025-12-31T09:00:00Z",
                "url": "https://github.com/user/test_repo/issues/101",
                "locked": False,
            },
            {
                "number": 102,
                "state": "open",
                "labels": ["status-05:plan-ready"],  # Medium priority
                "title": "Plan ready issue",
                "body": "Test",
                "assignees": [],
                "user": "testuser",
                "created_at": "2025-12-31T08:00:00Z",
                "updated_at": "2025-12-31T09:00:00Z",
                "url": "https://github.com/user/test_repo/issues/102",
                "locked": False,
            },
            {
                "number": 103,
                "state": "open",
                "labels": ["status-02:awaiting-planning"],  # Lower priority
                "title": "Planning needed issue",
                "body": "Test",
                "assignees": [],
                "user": "testuser",
                "created_at": "2025-12-31T08:00:00Z",
                "updated_at": "2025-12-31T09:00:00Z",
                "url": "https://github.com/user/test_repo/issues/103",
                "locked": False,
            },
        ]
        mock_get_cached_issues.return_value = test_issues

        # Setup - All dispatches succeed
        mock_dispatch_workflow.return_value = None

        # Execute
        result = execute_coordinator_run(args)

        # Verify - Exit code 0 (success)
        assert result == 0

        # Verify - dispatch_workflow was called for each issue (3 times)
        assert mock_dispatch_workflow.call_count == 3

        # Verify - cache update was called for each issue with correct mappings
        expected_cache_calls = [
            # Issue 101: status-08:ready-pr -> status-09:pr-creating
            ("user/test_repo", 101, "status-08:ready-pr", "status-09:pr-creating"),
            # Issue 102: status-05:plan-ready -> status-06:implementing
            ("user/test_repo", 102, "status-05:plan-ready", "status-06:implementing"),
            # Issue 103: status-02:awaiting-planning -> status-03:planning
            (
                "user/test_repo",
                103,
                "status-02:awaiting-planning",
                "status-03:planning",
            ),
        ]

        assert mock_update_cache.call_count == 3
        actual_calls = [
            (
                call[1]["repo_full_name"],
                call[1]["issue_number"],
                call[1]["old_label"],
                call[1]["new_label"],
            )
            for call in mock_update_cache.call_args_list
        ]

        assert actual_calls == expected_cache_calls<|MERGE_RESOLUTION|>--- conflicted
+++ resolved
@@ -788,11 +788,7 @@
 
     def test_save_cache_file_success(self) -> None:
         """Test successful cache file save with atomic write."""
-<<<<<<< HEAD
-        sample_cache_data: Dict[str, Any] = {
-=======
         sample_cache_data: CacheData = {
->>>>>>> daf5beea
             "last_checked": "2025-12-31T10:30:00Z",
             "issues": {
                 "123": {
